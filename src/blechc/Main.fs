// Copyright (c) 2019 - for information on the respective copyright owner
// see the NOTICE file and/or the repository 
// https://github.com/boschresearch/blech.
//
// Licensed under the Apache License, Version 2.0 (the "License");
// you may not use this file except in compliance with the License.
// You may obtain a copy of the License at
//
//     http://www.apache.org/licenses/LICENSE-2.0
//
// Unless required by applicable law or agreed to in writing, software
// distributed under the License is distributed on an "AS IS" BASIS,
// WITHOUT WARRANTIES OR CONDITIONS OF ANY KIND, either express or implied.
// See the License for the specific language governing permissions and
// limitations under the License.

namespace Blech.Compiler

module Main = 
    open System.IO
    
    open Blech.Common
    open Blech.Frontend
    open Blech.Intermediate
    open Blech.Backend
    open Blech.Backend.CodeGeneration


    type BlechCError = 
            | ModuleNotFound of moduleName: string * triedFiles: string list
        
            interface Diagnostics.IDiagnosable with
            
                member err.MainInformation =
                    match err with
                    | ModuleNotFound (moduleName, triedFiles)->
                        { range = Range.rangeCmdArgs
                          message = sprintf "module '%s' not found" moduleName}
           
                member err.ContextInformation = []
            
                member err.NoteInformation =
                    match err with 
                    | ModuleNotFound (triedFiles = fs) ->
                        List.map (fun f -> sprintf "no file '%s'" f) fs
                

    let private blechcVersion =
        let assembly = System.Reflection.Assembly.GetExecutingAssembly()
        let assemName = assembly.GetName();
        let version = assemName.Version
        sprintf "%d.%d.%d+%d" version.Major version.Minor version.Build version.Revision

    let private blechcCopyright = 
        let assembly = System.Reflection.Assembly.GetExecutingAssembly()
        let attrs = assembly.GetCustomAttributes(typeof<System.Reflection.AssemblyCopyrightAttribute>, true)
        string (attrs.[0] :?> System.Reflection.AssemblyCopyrightAttribute).Copyright
        
    let private runParser logger implOrIface moduleName contents fileName =
        Logging.log2 "Main" ("processing file " + fileName)
        ParsePkg.parseModuleFromStr logger implOrIface moduleName contents fileName

    let private runNameResolution logger pkgCtx moduleName inputFile ast =
        Logging.log2 "Main" ("performing name resolution on " + inputFile)
        NameChecking.initialise logger moduleName
        |> NameChecking.checkDeclaredness pkgCtx <| ast

    let private runTypeChecking cliArgs inputFile astAndEnv =
        Logging.log2 "Main" ("performing type checking on " + inputFile)
        TypeChecking.typeCheck cliArgs astAndEnv

    let private runCausalityCheck inputFile tyAstAndLut =
        Logging.log2 "Main" ("checking causality in " + inputFile) 
        Causality.checkPackCausality tyAstAndLut

    
    /// Runs compilation steps given input as a string
    /// which exactly depends on options such as --dry-run
    /// returns a Result type of
    /// TypeCheckContext and typed AST (BlechModule)
    /// or Diagnostic.Logger
    let compileFromStr cliArgs pkgCtx logger moduleName fileName fileContents =
        // always run lexer, parser, name resolution, type check and causality checks
        let astRes = runParser logger Package.Implementation moduleName fileContents fileName
        let astAndSymTableRes = astRes |> Result.bind (runNameResolution logger pkgCtx moduleName fileName)
        let lutAndPackRes = astAndSymTableRes |> Result.bind (runTypeChecking cliArgs fileName)
        let pgsRes = lutAndPackRes |> Result.bind (runCausalityCheck fileName)
        match astAndSymTableRes, lutAndPackRes, pgsRes with
        | _, _, Error logger
        | _, Error logger, _                  // the last two cases just
        | Error logger, _, _ -> Error logger  // satisfy the F# compiler
        | Ok (ast, symTable), Ok (lut, package), Ok pgs ->
            // generate block graphs for all activities
            // this is only needed for code generation but is left here for debugging purposes
            let blockGraphContext = BlockGraph.bgCtxOfPGs pgs
            let translationContext: TranslationContext =
                { tcc = lut
                  pgs = pgs
                  bgs = blockGraphContext 
                  cliContext = cliArgs }
                        
            let compilations = translate translationContext package

            let isMainProgram = Option.isSome package.entryPoint
                        
            // if not entry point, create signature
            if not isMainProgram then
                let signatureFile = Path.Combine(cliArgs.outDir, SearchPath.moduleToInterfaceFile moduleName)
                let blechSignature = SignaturePrinter.printSignature lut.ncEnv ast
                FileInfo(signatureFile).Directory.Create()
                File.WriteAllText(signatureFile, blechSignature)


            // if not dry run, write it to file
            // create code depending on entry point
            if not cliArgs.isDryRun then
                Logging.log6 "Main" ("source code\n")
                for c in compilations do
                    let codetxt = PPrint.PPrint.render (Some 160) c.implementation
                    let msg = sprintf "Code for %s:\n%s\n" c.name.basicId codetxt
                    Logging.log6 "Main" msg

                Logging.log2 "Main" ("writing C code for " + fileName)

                let codeFile = Path.Combine(cliArgs.outDir, SearchPath.moduleToCFile moduleName)
                let code = 
                    if isMainProgram then
                        let ep = package.entryPoint |> Option.get
                        CodeGeneration.emitMainCode translationContext package compilations ep.name
                    else
                        CodeGeneration.emitCode translationContext package compilations
                FileInfo(codeFile).Directory.Create()
                File.WriteAllText(codeFile, code)

                // create header depending on entry point
                let headerFile = Path.Combine(cliArgs.outDir, SearchPath.moduleToHFile moduleName)
                let header = 
                    if isMainProgram then
                        let ep = package.entryPoint |> Option.get
                        CodeGeneration.emitMainHeader translationContext package compilations ep.name
                    else
                        CodeGeneration.emitHeader translationContext package compilations
                FileInfo(headerFile).Directory.Create()
                File.WriteAllText(headerFile, header)

                // generated test app
                match cliArgs.appName, package.entryPoint with
                | Some an, Some ep ->
                    let appFile = Path.Combine(cliArgs.outDir, SearchPath.appNameToCFile an)
                    let app = CodeGeneration.emitApp translationContext package compilations ep.name
                    FileInfo(appFile).Directory.Create()
                    File.WriteAllText(appFile, app)
                | Some _, None // TODO: throw error if there is no entry point, fg 17.09.20
                | None, _ -> 
                    ()

            // return interface information for module
            Ok (lut, package)
                        
                
    /// Runs compilation starting with a filename
    let compileFromFile cliArgs pkgCtx logger moduleName inputFile =
        // open stream from file
        File.ReadAllText (Path.GetFullPath(inputFile))
        |> compileFromStr cliArgs pkgCtx logger moduleName inputFile
    

    let compileInterface (cliContext: Arguments.BlechCOptions) 
                         (pkgContext: Package.Context<TypeCheckContext * BlechTypes.BlechModule>) 
                         diagnosticLogger 
                         (moduleName: FromPath.ModuleName)
                         (inputFile: string) =

        // parse
        Logging.log2 "Main" ("processing source file " + inputFile)
        let astRes = 
            ParsePkg.parseModule diagnosticLogger Package.Interface moduleName inputFile
        
        // name resolution 
        Logging.log2 "Main" ("performing name resolution on " + inputFile)
        let astAndEnvRes = 
            let ncContext = NameChecking.initialise diagnosticLogger moduleName
            Result.bind (NameChecking.checkDeclaredness pkgContext ncContext) astRes
        
        // type check
        Logging.log2 "Main" ("performing type checking on " + inputFile)
        let tyAstAndLutRes = 
            Result.bind (TypeChecking.typeCheck cliContext) astAndEnvRes
        
        //match tyAstAndLutRes with
        //| Ok (lut, package) ->        
        //    let translationContext: TranslationContext =
        //        { tcc = lut
        //          pgs = Dictionary()
        //          bgs = Dictionary() 
        //          cliContext = cliContext }
        //    let compilations = translate translationContext package
            
        //    // this ensures side-effects (files written) are prevented in a dry run
        //    if not cliContext.isDryRun then
        //        // TODO: Add exposed subprograms and constants to header, fjg 21.01.19
        //        // TODO: Take package into account, fjg 10.01.19
        //        let headerFile = Path.Combine(cliContext.outDir, SearchPath.moduleToHFile moduleName)
        //        let header = CodeGeneration.emitHeader translationContext package compilations
        //        FileInfo(headerFile).Directory.Create()
        //        File.WriteAllText(headerFile, header)
        //| _ ->
        //    ()
    
        tyAstAndLutRes
        

<<<<<<< HEAD
    let compileImplementation (cliContext: Arguments.BlechCOptions) 
                              (pkgContext: Package.Context<TypeCheckContext * BlechTypes.BlechModule>) 
                              diagnosticLogger  
                              (moduleName: FromPath.ModuleName)
                              (inputFile: string) =

        // parse
        Logging.log2 "Main" ("processing source file " + inputFile)
        let astRes = 
            ParsePkg.parseModule diagnosticLogger Package.Implementation moduleName inputFile
        
        // name resolution 
        Logging.log2 "Main" ("performing name resolution on " + inputFile)
        let astAndEnvRes =
            let ncCtx = NameChecking.initialise diagnosticLogger moduleName
            Result.bind (NameChecking.checkDeclaredness pkgContext ncCtx) astRes
        
        // type check
        Logging.log2 "Main" ("performing type checking on " + inputFile)
        let tyAstAndLutRes = 
            Result.bind (TypeChecking.typeCheck cliContext) astAndEnvRes

        // check there is an entry point
        //match package.entryPoint with
        //| None -> // TODO, adapt causality analysis to run regardless of the entry point, fg 20.11.18
        //    failwith "No entry point given. Please annotate one activity with @[EntryPoint]"
        //| Some _ -> ()
    
        // create program graphs and check their causality
        Logging.log2 "Main" ("checking causality in " + inputFile) 
        let causalityCheckRes =
            Result.bind Causality.checkPackCausality tyAstAndLutRes
        
        match causalityCheckRes with
        | Error logger ->
            Error logger 
        | Ok pgs -> 
            let lut, package = 
                match tyAstAndLutRes with
                | Ok (l, p) ->
                    l, p
                | Error _ ->
                    failwith "this cannot happen"
            
            // generate block graphs for all activities
            // this is only needed for code generation but is left here for debugging purposes
            let blockGraphContext = BlockGraph.bgCtxOfPGs pgs
            
            // instead of printing the unscheduled block graph,
            // we print the scheduled one from the activity translator
            //for g in blockGraphContext do
            //    Logging.log4 "Main" ("block graph\n" + g.Value.blockGraph.ToString())
            
            let translationContext: TranslationContext =
                { tcc = lut
                  pgs = pgs
                  bgs = blockGraphContext 
                  cliContext = cliContext }
            let compilations = translate translationContext package
            
            
            // this ensures side-effects (files written) are prevented in a dry run
            if not cliContext.isDryRun then
                // TODO: Compile module different to Program, fjg 22.01.19
                let isProgram = Option.isSome package.entryPoint
                
                if isProgram then
                    Logging.log6 "Main" ("source code\n")
                    for c in compilations do
                        let codetxt = PPrint.PPrint.render (Some 160) c.implementation
                        let msg = sprintf "Code for %s:\n%s\n" c.name.basicId codetxt
                        Logging.log6 "Main" msg

                    Logging.log2 "Main" ("writing C code for " + inputFile)
                    let ep = package.entryPoint |> Option.get
                
                    // translate module, i.e. compilations
                    // TODO: Additionally take package into account, fjg 10.01.19
                    let codeFile = Path.Combine(cliContext.outDir, SearchPath.moduleToCFile moduleName)
                    let code = CodeGeneration.emitMainCode translationContext package compilations ep.name
                    FileInfo(codeFile).Directory.Create()
                    File.WriteAllText(codeFile, code)
                
                    // put all types and function prototypes in .h file
                    // TODO: Add exposed subprograms and constants to header, fjg 21.01.19
                    // TODO: Take package into account, fjg 10.01.19
                    let headerFile = Path.Combine(cliContext.outDir, SearchPath.moduleToHFile moduleName)
                    let header = CodeGeneration.emitMainHeader translationContext package compilations ep.name
                    FileInfo(headerFile).Directory.Create()
                    File.WriteAllText(headerFile, header)

                    // generated test app
                    match cliContext.appName with
                    | Some an ->
                        let appFile = Path.Combine(cliContext.outDir, SearchPath.appNameToCFile an)
                        let app = CodeGeneration.emitApp translationContext package compilations ep.name
                        FileInfo(appFile).Directory.Create()
                        File.WriteAllText(appFile, app)
                    | None -> 
                        ()

                else 
                    match astAndEnvRes with
                    | Ok (ast, _) ->
                        // Currently we do not compile modules, just create suitable signatures
                        let signatureFile = Path.Combine(cliContext.outDir, SearchPath.moduleToInterfaceFile moduleName)
                        let blechSignature = SignaturePrinter.printSignature lut.ncEnv ast
                        FileInfo(signatureFile).Directory.Create()
                        File.WriteAllText(signatureFile, blechSignature)

                        Logging.log6 "Main" ("source code\n")
                        for c in compilations do
                            let codetxt = PPrint.PPrint.render (Some 160) c.implementation
                            let msg = sprintf "Code for %s:\n%s\n" c.name.basicId codetxt
                            Logging.log6 "Main" msg

                        Logging.log2 "Main" ("writing C code for " + inputFile)
                
                        // translate module, i.e. compilations
                        // TODO: Additionally take package into account, fjg 10.01.19
                        let codeFile = Path.Combine(cliContext.outDir, SearchPath.moduleToCFile moduleName)
                        let code = CodeGeneration.emitCode translationContext package compilations
                        FileInfo(codeFile).Directory.Create()
                        File.WriteAllText(codeFile, code)
                
                        // put all types and function prototypes in .h file
                        // TODO: Add exposed subprograms and constants to header, fjg 21.01.19
                        // TODO: Take package into account, fjg 10.01.19
                        let headerFile = Path.Combine(cliContext.outDir, SearchPath.moduleToHFile moduleName)
                        let header = CodeGeneration.emitHeader translationContext package compilations
                        FileInfo(headerFile).Directory.Create()
                        File.WriteAllText(headerFile, header)
                    | Error _ ->
                        failwith "this cannot happen"


            // return interface information for module
            tyAstAndLutRes

    // compiledModule is needed for finding the entry point
    //let generateApp (cliContext: Arguments.BlechCOptions) (compiledModule: Package.Module<TypeChecking.TypeCheckContext * BlechTypes.BlechModule>) =  
    //    if not cliContext.isDryRun then
    //        let appFile = Path.Combine(cliContext.outDir, SearchPath.appNameToCFile cliContext.appName)
    //        let dummyPkg = snd compiledModule.info
    //        let app = CodeGeneration.emitApp cliContext dummyPkg
    //        FileInfo(appFile).Directory.Create()
    //        File.WriteAllText(appFile, app)
    //    Ok ()

=======
>>>>>>> 864a91db
    let loader options logger packageContext implOrIface moduleName infile : Result<Package.Module<TypeCheckContext * BlechTypes.BlechModule>, Diagnostics.Logger> =
        let compilationRes = 
            match implOrIface with
            | Package.Implementation ->
                compileFromFile options packageContext logger moduleName infile
            | Package.Interface ->
                compileInterface options packageContext logger moduleName infile
                
        Result.bind (Package.Module<TypeCheckContext * BlechTypes.BlechModule>.Make moduleName infile) compilationRes 

    let compile (options: Arguments.BlechCOptions) logger =
        let inputFile = options.inputFile
        let pkgCtx = Package.Context.Make options logger (loader options logger)
        Package.load pkgCtx inputFile
        // Module.require pkgCtx moduleName
            
        
    let handleAction (options: Arguments.BlechCOptions) (action: CmdLine.Action) = 
        match action with
        | CmdLine.ShowVersion ->
            printfn "Blech Compiler %s  Copyright (C) %s" blechcVersion blechcCopyright
            Ok ()

        | CmdLine.Compile ->
            let logger = Diagnostics.Logger.create()   
            let compiledModule = compile options logger
            Result.bind (fun _ -> Ok ()) compiledModule

    [<EntryPoint>]
    let main (argv : string []) =
        let co = Arguments.collectOptions argv
        match co with
        | Error commandLineHelp ->
            printfn "%s" commandLineHelp 
            -3
        | Ok options ->
            try
                let cl = CmdLine.processCmdParameters options
                let rw = Result.bind (handleAction options) cl 
                match rw with
                | Ok _ ->
                    0 
                | Error logger ->
                    Diagnostics.Emitter.printDiagnostics logger
                    -1
         
            with  e ->
                System.Console.Out.WriteLine ("##### Internal Error: " + e.Message)
                System.Console.Out.WriteLine ("##### Please submit a bug report for Blech " + blechcVersion)
                System.Console.Out.WriteLine e.StackTrace
                -2<|MERGE_RESOLUTION|>--- conflicted
+++ resolved
@@ -168,7 +168,7 @@
     let compileInterface (cliContext: Arguments.BlechCOptions) 
                          (pkgContext: Package.Context<TypeCheckContext * BlechTypes.BlechModule>) 
                          diagnosticLogger 
-                         (moduleName: FromPath.ModuleName)
+                         (moduleName: SearchPath.ModuleName)
                          (inputFile: string) =
 
         // parse
@@ -210,158 +210,6 @@
         tyAstAndLutRes
         
 
-<<<<<<< HEAD
-    let compileImplementation (cliContext: Arguments.BlechCOptions) 
-                              (pkgContext: Package.Context<TypeCheckContext * BlechTypes.BlechModule>) 
-                              diagnosticLogger  
-                              (moduleName: FromPath.ModuleName)
-                              (inputFile: string) =
-
-        // parse
-        Logging.log2 "Main" ("processing source file " + inputFile)
-        let astRes = 
-            ParsePkg.parseModule diagnosticLogger Package.Implementation moduleName inputFile
-        
-        // name resolution 
-        Logging.log2 "Main" ("performing name resolution on " + inputFile)
-        let astAndEnvRes =
-            let ncCtx = NameChecking.initialise diagnosticLogger moduleName
-            Result.bind (NameChecking.checkDeclaredness pkgContext ncCtx) astRes
-        
-        // type check
-        Logging.log2 "Main" ("performing type checking on " + inputFile)
-        let tyAstAndLutRes = 
-            Result.bind (TypeChecking.typeCheck cliContext) astAndEnvRes
-
-        // check there is an entry point
-        //match package.entryPoint with
-        //| None -> // TODO, adapt causality analysis to run regardless of the entry point, fg 20.11.18
-        //    failwith "No entry point given. Please annotate one activity with @[EntryPoint]"
-        //| Some _ -> ()
-    
-        // create program graphs and check their causality
-        Logging.log2 "Main" ("checking causality in " + inputFile) 
-        let causalityCheckRes =
-            Result.bind Causality.checkPackCausality tyAstAndLutRes
-        
-        match causalityCheckRes with
-        | Error logger ->
-            Error logger 
-        | Ok pgs -> 
-            let lut, package = 
-                match tyAstAndLutRes with
-                | Ok (l, p) ->
-                    l, p
-                | Error _ ->
-                    failwith "this cannot happen"
-            
-            // generate block graphs for all activities
-            // this is only needed for code generation but is left here for debugging purposes
-            let blockGraphContext = BlockGraph.bgCtxOfPGs pgs
-            
-            // instead of printing the unscheduled block graph,
-            // we print the scheduled one from the activity translator
-            //for g in blockGraphContext do
-            //    Logging.log4 "Main" ("block graph\n" + g.Value.blockGraph.ToString())
-            
-            let translationContext: TranslationContext =
-                { tcc = lut
-                  pgs = pgs
-                  bgs = blockGraphContext 
-                  cliContext = cliContext }
-            let compilations = translate translationContext package
-            
-            
-            // this ensures side-effects (files written) are prevented in a dry run
-            if not cliContext.isDryRun then
-                // TODO: Compile module different to Program, fjg 22.01.19
-                let isProgram = Option.isSome package.entryPoint
-                
-                if isProgram then
-                    Logging.log6 "Main" ("source code\n")
-                    for c in compilations do
-                        let codetxt = PPrint.PPrint.render (Some 160) c.implementation
-                        let msg = sprintf "Code for %s:\n%s\n" c.name.basicId codetxt
-                        Logging.log6 "Main" msg
-
-                    Logging.log2 "Main" ("writing C code for " + inputFile)
-                    let ep = package.entryPoint |> Option.get
-                
-                    // translate module, i.e. compilations
-                    // TODO: Additionally take package into account, fjg 10.01.19
-                    let codeFile = Path.Combine(cliContext.outDir, SearchPath.moduleToCFile moduleName)
-                    let code = CodeGeneration.emitMainCode translationContext package compilations ep.name
-                    FileInfo(codeFile).Directory.Create()
-                    File.WriteAllText(codeFile, code)
-                
-                    // put all types and function prototypes in .h file
-                    // TODO: Add exposed subprograms and constants to header, fjg 21.01.19
-                    // TODO: Take package into account, fjg 10.01.19
-                    let headerFile = Path.Combine(cliContext.outDir, SearchPath.moduleToHFile moduleName)
-                    let header = CodeGeneration.emitMainHeader translationContext package compilations ep.name
-                    FileInfo(headerFile).Directory.Create()
-                    File.WriteAllText(headerFile, header)
-
-                    // generated test app
-                    match cliContext.appName with
-                    | Some an ->
-                        let appFile = Path.Combine(cliContext.outDir, SearchPath.appNameToCFile an)
-                        let app = CodeGeneration.emitApp translationContext package compilations ep.name
-                        FileInfo(appFile).Directory.Create()
-                        File.WriteAllText(appFile, app)
-                    | None -> 
-                        ()
-
-                else 
-                    match astAndEnvRes with
-                    | Ok (ast, _) ->
-                        // Currently we do not compile modules, just create suitable signatures
-                        let signatureFile = Path.Combine(cliContext.outDir, SearchPath.moduleToInterfaceFile moduleName)
-                        let blechSignature = SignaturePrinter.printSignature lut.ncEnv ast
-                        FileInfo(signatureFile).Directory.Create()
-                        File.WriteAllText(signatureFile, blechSignature)
-
-                        Logging.log6 "Main" ("source code\n")
-                        for c in compilations do
-                            let codetxt = PPrint.PPrint.render (Some 160) c.implementation
-                            let msg = sprintf "Code for %s:\n%s\n" c.name.basicId codetxt
-                            Logging.log6 "Main" msg
-
-                        Logging.log2 "Main" ("writing C code for " + inputFile)
-                
-                        // translate module, i.e. compilations
-                        // TODO: Additionally take package into account, fjg 10.01.19
-                        let codeFile = Path.Combine(cliContext.outDir, SearchPath.moduleToCFile moduleName)
-                        let code = CodeGeneration.emitCode translationContext package compilations
-                        FileInfo(codeFile).Directory.Create()
-                        File.WriteAllText(codeFile, code)
-                
-                        // put all types and function prototypes in .h file
-                        // TODO: Add exposed subprograms and constants to header, fjg 21.01.19
-                        // TODO: Take package into account, fjg 10.01.19
-                        let headerFile = Path.Combine(cliContext.outDir, SearchPath.moduleToHFile moduleName)
-                        let header = CodeGeneration.emitHeader translationContext package compilations
-                        FileInfo(headerFile).Directory.Create()
-                        File.WriteAllText(headerFile, header)
-                    | Error _ ->
-                        failwith "this cannot happen"
-
-
-            // return interface information for module
-            tyAstAndLutRes
-
-    // compiledModule is needed for finding the entry point
-    //let generateApp (cliContext: Arguments.BlechCOptions) (compiledModule: Package.Module<TypeChecking.TypeCheckContext * BlechTypes.BlechModule>) =  
-    //    if not cliContext.isDryRun then
-    //        let appFile = Path.Combine(cliContext.outDir, SearchPath.appNameToCFile cliContext.appName)
-    //        let dummyPkg = snd compiledModule.info
-    //        let app = CodeGeneration.emitApp cliContext dummyPkg
-    //        FileInfo(appFile).Directory.Create()
-    //        File.WriteAllText(appFile, app)
-    //    Ok ()
-
-=======
->>>>>>> 864a91db
     let loader options logger packageContext implOrIface moduleName infile : Result<Package.Module<TypeCheckContext * BlechTypes.BlechModule>, Diagnostics.Logger> =
         let compilationRes = 
             match implOrIface with
