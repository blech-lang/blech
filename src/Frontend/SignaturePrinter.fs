﻿// Copyright (c) 2019 - for information on the respective copyright owner
// see the NOTICE file and/or the repository 
// https://github.com/boschresearch/blech.
//
// Licensed under the Apache License, Version 2.0 (the "License");
// you may not use this file except in compliance with the License.
// You may obtain a copy of the License at
//
//     http://www.apache.org/licenses/LICENSE-2.0
//
// Unless required by applicable law or agreed to in writing, software
// distributed under the License is distributed on an "AS IS" BASIS,
// WITHOUT WARRANTIES OR CONDITIONS OF ANY KIND, either express or implied.
// See the License for the specific language governing permissions and
// limitations under the License.

namespace Blech.Frontend

module SignaturePrinter =

    open Blech.Common
    open Blech.Common.PPrint
    
    open Constants
    open CommonTypes
    open DocPrint
    
    // Abbreviations
    module Scope = SymbolTable.Scope

    let bpGeneratedComment info =
        txt "/*"
        <.> txt "**" <+> info
        <.> txt "*/"

    // ----------------------------------------------
    // Functions for printing blech code form an AST    
    // naming: bp<ASTNode> which means: blech print <ASTNode>   
    // ----------------------------------------------
    
    
    let bpLineDoc comment = 
        txt "///" <^> txt comment

    let bpBlockDoc comment =
        txt "/**" <^> txt comment <^> txt "*/"

    // Helper functions, specific for printing the untyped AST
    let bpBitVec (unsigned: bigint) prefix =
        let s = 
            match prefix with
            | 'x' ->
                (unsigned.ToString "X").TrimStart [|'0'|]  // remove leading 0s from bigint representation
            | 'o' ->
                let octs = seq {
                    let mutable n = unsigned
                    while not n.IsZero do
                        yield string (n % 8I)
                        n <- n / 8I
                }
                Seq.foldBack (fun s o -> o + s) octs ""
            | _ ->  // prefix = 'b'
                let bits = seq {
                    let mutable n = unsigned
                    while not n.IsZero do
                        if n.IsEven then yield '0' else yield '1'
                        n <- n >>> 1
                }
                Array.ofSeq bits |> Array.rev |> System.String
            
        sprintf "0%c%s" prefix s |> txt


    let bpLiteral = function 
                | AST.Bool (value = true) ->
                    txt "true"
                | AST.Bool (value = false) ->
                    txt "false"
                | AST.String (value = text) ->
                    txt text
                    |> dpString
                | AST.MultiLineString (value = text) ->
                    text.Split BlechString.Linefeed
                    |> Seq.map txt
                    |> dpMultiLineString
                | AST.Int (value = i) ->
                    string i |> txt
                | AST.Bits (value = lit) ->
                    match lit with
                    | BAny (_, repr) -> txt repr
                    | _ -> failwith "A bits literal should always have a representation"
                | AST.Float (value = lit) ->
                    match lit with
                    | FAny (_, Some repr) -> txt repr
                    | _ -> failwith "A float literal should always have a represention"

    let rec bpAttribute attr =
        let ppKey = function
            | AST.Quoted (text=k) -> txt k |> dquotes
            | AST.Ident (text=k) -> txt k
            
        match attr with
        | AST.Key (key, _) ->
            ppKey key
        | AST.KeyValue (key, value, _) ->
            ppKey key <+> chr '=' <+> bpLiteral value
        | AST.Structured (key, attrs, _) ->
            ppKey key <+> 
            ( List.map bpAttribute attrs 
              |> punctuate comma
              |> vsep
              |> align
              |> parens )
              
    let bpAnnotation (anno: AST.Annotation) =
        match anno.Attribute with
        | AST.KeyValue (AST.Ident(text=Attribute.Key.linedoc), AST.Literal.String(value=comment), _) ->
            bpLineDoc comment
        | AST.KeyValue (AST.Ident(text=Attribute.Key.blockdoc), AST.Literal.String(value=comment), _) ->
            bpBlockDoc comment
        | attr ->
            dpAnnotation <| bpAttribute attr        


    let bpPragma (pragma: AST.Annotation) = 
        dpPragma <| bpAttribute pragma.Attribute
        

    let bpOptAnnotations (annos: AST.Annotation list) =
        match annos with
        | [] ->
            None
        | _ ->
            Seq.map bpAnnotation annos 
            |> dpToplevelClose 
            |> Some        

    // Variable declaration related functions
    let private bpTypeAnnotation = function 
        | None -> empty
        | Some doc -> chr ':' <+> doc


    let private bpInitValue prefix = function
        | None -> prefix
        | Some doc -> prefix <+> chr '=' <.> doc


    let private bpName name = txt <| string name
    
    
    let private bpStaticNamedPath (snp : AST.StaticNamedPath) =
        List.map bpName snp.path
        |> punctuate dot
        |> hcat

   
    let private bpUnitExpr uexpr = 
        txt "UnitExpr"

    let private bpOptUnit optUnit = 
        match optUnit with
        | None -> empty
        | Some u -> bpUnitExpr u |> brackets


    
    // ---  built-in types

    let private bpNaturalType = function
        | Nat8 -> txt "nat8"
        | Nat16 -> txt "nat16"
        | Nat32 -> txt "nat32"
        | Nat64 -> txt "nat64"
    

    let private bpIntegerType = function
        | IntType.Int8 -> txt "int8"
        | IntType.Int16 -> txt "int16"
        | IntType.Int32 -> txt "int32"
        | IntType.Int64 -> txt "int64"


    let private bpBitvecType = function
        | Bits8 -> txt "bits8"
        | Bits16 -> txt "bits16"
        | Bits32 -> txt "bits32"
        | Bits64 -> txt "bits64"
    

    let private bpFloatType = function            
        | FloatType.Float32 -> txt "float32"
        | FloatType.Float64 -> txt "float64"
      

    let private bpTemporalQualifier = function
        | AST.TemporalQualification.Current -> 
            empty
        | AST.TemporalQualification.Previous _ -> 
            txt "prev" <^> space
        | AST.TemporalQualification.Next _ -> 
            txt "next" <^> space


    let private bpPermission (permission: AST.Permission) = 
        match permission with
        | AST.Permission.ReadOnly (ro = ro) ->
            match ro with
            | AST.Immutable.Let -> txt "let"
            | AST.Immutable.Const -> txt "const"
            | AST.Immutable.Param -> txt "param"
        | AST.Permission.ReadWrite (rw = rw) ->
            match rw with
            | AST.Mutable.Var -> txt "var"


    // --- members
    
    // 

    let rec bpStaticVarDecl (vd: AST.VarDecl) =
        let datatype = Option.map bpDataType vd.datatype
        let initValue = Option.map bpExpr vd.initialiser
        
        let varDecl =
            bpPermission vd.permission <+> bpName vd.name <^> 
            (bpTypeAnnotation datatype 
             |> bpInitValue <| initValue 
             |> gnest dpTabsize) 

        let optExtern =
            if vd.isExtern then Some <| txt "extern" else None    
        
        bpOptAnnotations vd.annotations
        |> dpOptLinePrefix
        <| dpOptSpacePrefix optExtern varDecl

    // enum type declaration
    
    and private bpEnumRawType = function
        | None -> empty
        | Some datatype -> chr ':' <+> bpDataType datatype
        
    and private bpEnumRawValue = function 
        | None -> empty
        | Some staticExpr -> chr '=' <.> bpExpr staticExpr

    and private bpEnumIsDefault = function
        | false -> empty
        | true -> txt "default"

    and private bpTagDecl (td: AST.TagDecl) =
        dpName td.name <+> bpEnumRawValue td.rawvalue <+> bpEnumIsDefault td.isDefault
        |> gnest dpTabsize
        
    and bpEnumTypeDecl optExtensionDocs (et : AST.EnumTypeDecl) =
        let optRef = 
            if et.isReference then Some <| txt "ref" else None

        let optExt =
            match optExtensionDocs with
            | None ->
                txt "end"
            | Some extDocs ->
                txt "extension"
                <.> ( extDocs
                      |> vsep
                      |> indent dpTabsize )
                <.> txt "end"

        let enumDecl =
            txt "enum"
            <+> dpName et.name
            <^> bpEnumRawType et.rawtype
            <.> indent dpTabsize (List.map bpTagDecl et.tags |> vsep)
            // extensions are preliminaryfor now
            <.> optExt

        bpOptAnnotations et.annotations 
        |> dpOptLinePrefix
        <| dpOptSpacePrefix optRef enumDecl 

    // struct type declaration

    and private bpDynamicMember (dm : AST.Member) = 
        match dm with
        | AST.Member.Var vd ->
            let datatype = Option.map bpDataType vd.datatype
            let initValue = Option.map bpExpr vd.initialiser        
            let varDecl =
                bpPermission vd.permission <+> bpName vd.name <^> 
                (bpTypeAnnotation datatype 
                 |> bpInitValue <| initValue 
                 |> gnest dpTabsize) 

            bpOptAnnotations vd.annotations
            |> dpOptLinePrefix
            <| varDecl
        | _ ->
            failwith "Unexpected dynamic member"


    and bpStructTypeDecl optExtensionDocs (st : AST.StructTypeDecl) =
        let optRef = 
            if st.isReference then Some <| txt "ref" else None

        let optExt =
            match optExtensionDocs with
            | None ->
                txt "end"
            | Some extDocs ->
                txt "extension"
                <.> ( extDocs
                      |> vsep
                      |> indent dpTabsize )
                <.> txt "end"

        let structDecl =
            txt "struct"
            <+> dpName st.name
            <.> indent dpTabsize (List.map bpDynamicMember st.fields |> vsep)
            // extensions are preliminaryfor now
            <.> optExt

        bpOptAnnotations st.annotations 
        |> dpOptLinePrefix
        <| dpOptSpacePrefix optRef structDecl

    // typealias declaration

    and bpTypeAliasDecl (ta : AST.TypeAliasDecl) =
        let optRef =
            if ta.isReference then Some <| txt "ref" else None
            
        let typealiasDecl = 
            txt "typealias"
            <+> dpName ta.name
            <+> (chr '=' <.> bpDataType ta.aliasfor
                 |> gnest dpTabsize)

        bpOptAnnotations ta.annotations 
        |> dpOptLinePrefix
        <| dpOptSpacePrefix optRef typealiasDecl
        

    // --- data types

    and private bpArrayLength expr =
        bpExpr expr

    and private bpOptDataType optTyp = 
        match optTyp with
        | None -> empty
        | Some dty -> bpDataType dty


    and private bpDataType typ =     
        match typ with
        //| VoidType -> txt "void"
        | AST.BoolType _ -> txt "bool"
        | AST.BitvecType (size, _) -> 
            bpBitvecType size 
        | AST.NaturalType (size, optUnit, _) -> 
            bpNaturalType size <^> bpOptUnit optUnit
        | AST.IntegerType (size, optUnit, _) ->
            bpIntegerType size <^> bpOptUnit optUnit
        | AST.FloatType (precision, optUnit, _) ->
            bpFloatType precision <^> bpOptUnit optUnit
        | AST.ArrayType (length, arrType, _) -> 
            (bpArrayLength length |> brackets) <^> bpDataType arrType 
        | AST.SliceType (dty, _) ->
            (empty |> brackets) <^> bpDataType dty 
        | AST.Signal (dtyOpt, _) ->
            (bpOptDataType dtyOpt |> group) <+> txt "signal"
        | AST.TypeName tn ->
            bpStaticNamedPath tn

    

    and private bpAccess = function
        | AST.Access.Name n ->
            bpName n
        | AST.Access.Point (id = n) ->
            chr '.' <^> bpName n
        | AST.Access.Index (index = expr) ->
            bpExpr expr |> brackets
        | AST.Access.StaticIndex (index = expr) ->
            chr '.' <^> bpExpr expr |>  brackets
        
    and private bpAccessList path =
        path
        |> List.map bpAccess
        |> List.fold (<^>) empty
        
    and private bpDynamicAccessPath (loc: AST.DynamicAccessPath) = 
        bpTemporalQualifier loc.timepoint <^> bpAccessList loc.path
      
    

    // --- expressions

    and private bpOptExpr optExpr = 
        match optExpr with
        | None -> Empty
        | Some expr -> bpPrecExpr dpPrec.["min"] expr

    and private bpExpr (expr: AST.Expr)  = 
        bpPrecExpr dpPrec.["min"] expr

    and private bpLexpr = function
        | AST.LhsInAssignment.Wildcard _ -> 
            txt "_"
        | AST.LhsInAssignment.Loc l -> 
            bpDynamicAccessPath l    
            
    and private bpStructField name value =
        bpName name <+> chr '=' <+> bpExpr value


    and private bpWithOptIndex suffix = function 
        | None ->
            suffix
        | Some index ->
            (bpExpr index
                |> brackets) <+> chr '=' <+> suffix
        
    and private bpArrayField index value =
        index |> bpWithOptIndex (bpExpr value) 
        
    
    and private bpSubProgramCall pName inputs optOutputs =
        let progName = 
            match pName with
            | AST.Code.Procedure dynPath -> 
                bpDynamicAccessPath dynPath
        progName <^> 
        (inputs |> dpCommaSeparatedInParens
            |> dpOptArguments <| optOutputs
            |> align
            |> group)

    and private bpPrecExpr outerPrec (expr: AST.Expr) =
        match expr with
        | AST.Expr.Const c ->
            bpLiteral c
        | AST.Expr.AggregateConst (fieldExpr, _) ->
            let fields = 
                match fieldExpr with
                | AST.FieldExpr.ResetFields -> 
                    [empty]
                | AST.FieldExpr.StructFields sfs -> 
                    sfs |> List.map (fun sf -> bpStructField sf.name sf.expr)
                | AST.FieldExpr.ArrayFields afs -> 
                    afs |> List.map (fun af -> bpArrayField af.index af.value)
            fields
            |> dpCommaSeparatedInBraces
            |> align
            |> group
        | AST.Expr.SliceConst (indexOpt, lenOpt, buf, _) ->
            bpOptExpr indexOpt <^> chr ',' <+> bpOptExpr lenOpt
            |> brackets
            |> (</>) <| bpDynamicAccessPath buf
            |> align
            |> group                     
        // --- variable
        | AST.Expr.Var access ->
            bpDynamicAccessPath access 
        // --- function call
        | AST.Expr.FunctionCall (fp, inputs, optOutputs, _)->
            bpSubProgramCall fp 
            <| List.map bpExpr inputs
            <| List.map bpDynamicAccessPath optOutputs
        // --- logical operators ---
        | AST.Expr.Not (expr, _) -> 
            fun p -> txt "not" <+> bpPrecExpr p expr
            |> dpPrecedence outerPrec dpPrec.["not"]
        | AST.Expr.And (lhs, rhs) ->
            fun p -> bpPrecExpr p lhs <.> txt "and" <+> bpPrecExpr p rhs
            |> dpPrecedence outerPrec dpPrec.["and"]
        | AST.Expr.Or (lhs, rhs) ->
            fun p -> bpPrecExpr p lhs <.> txt "or" <+> bpPrecExpr p rhs
            |> dpPrecedence outerPrec dpPrec.["or"]
        // --- arithmetic operators
        | AST.Expr.Add (lhs, rhs) ->
            fun p -> bpPrecExpr p lhs <.> txt "+" <+> bpPrecExpr p rhs
            |> dpPrecedence outerPrec dpPrec.["+"]
        | AST.Expr.Sub (lhs, rhs) ->
            fun p -> bpPrecExpr p lhs <.> txt "-" <+> bpPrecExpr p rhs
            |> dpPrecedence outerPrec dpPrec.["-"]
        | AST.Expr.Mul (lhs, rhs) ->
            fun p -> bpPrecExpr p lhs <.> txt "*" <+> bpPrecExpr p rhs
            |> dpPrecedence outerPrec dpPrec.["*"]
        | AST.Expr.Div (lhs, rhs) ->
            fun p -> bpPrecExpr p lhs <.> txt "/" <+> bpPrecExpr p rhs
            |> dpPrecedence outerPrec dpPrec.["/"]
        | AST.Expr.Mod (lhs, rhs) ->
            fun p -> bpPrecExpr p lhs <.> txt "%" <+> bpPrecExpr p rhs
            |> dpPrecedence outerPrec dpPrec.["%"]
        | AST.Expr.Pow (lhs, rhs) ->
            fun p -> bpPrecExpr p lhs <.> txt "**" <+> bpPrecExpr p rhs
            |> dpPrecedence outerPrec dpPrec.["**"]
        | AST.Expr.Unm (expr, _) ->
            fun p -> txt "-" <^> bpPrecExpr p expr
            |> dpPrecedence outerPrec dpPrec.["unary"]
        // --- comparison operators
        | AST.Expr.Eq (lhs, rhs) ->
            fun p -> bpPrecExpr p lhs <.> txt "==" <+> bpPrecExpr p rhs
            |> dpPrecedence outerPrec dpPrec.["=="]
        | AST.Expr.Ieq (lhs, rhs) ->
            fun p -> bpPrecExpr p lhs <.> txt "!=" <+> bpPrecExpr p rhs
            |> dpPrecedence outerPrec dpPrec.["!="]
        | AST.Expr.Les (lhs, rhs) ->
            fun p -> bpPrecExpr p lhs <.> txt "<" <+> bpPrecExpr p rhs
            |> dpPrecedence outerPrec dpPrec.["<"]
        | AST.Expr.Leq (lhs, rhs) ->
            fun p -> bpPrecExpr p lhs <.> txt "<=" <+> bpPrecExpr p rhs
            |> dpPrecedence outerPrec dpPrec.["<="]
        | AST.Expr.Grt (lhs, rhs) ->
            fun p -> bpPrecExpr p lhs <.> txt ">" <+> bpPrecExpr p rhs
            |> dpPrecedence outerPrec dpPrec.[">"]
        | AST.Expr.Geq (lhs, rhs) ->
            fun p -> bpPrecExpr p lhs <.> txt ">=" <+> bpPrecExpr p rhs
            |> dpPrecedence outerPrec dpPrec.[">="]            
        // --- identity operators
        | AST.Expr.Ideq (lhs, rhs) ->
            fun p -> bpPrecExpr p lhs <.> txt "==" <+> bpPrecExpr p rhs
            |> dpPrecedence outerPrec dpPrec.["==="]
        | AST.Expr.Idieq (lhs, rhs) ->
            fun p -> bpPrecExpr p lhs <.> txt "!=" <+> bpPrecExpr p rhs
            |> dpPrecedence outerPrec dpPrec.["!=="]
        // -- bitwise operators
        | AST.Expr.Band (lhs, rhs) ->
            fun p -> bpPrecExpr p lhs <.> txt "&" <+> bpPrecExpr p rhs
            |> dpPrecedence outerPrec dpPrec.["&"]
        | AST.Expr.Bor (lhs, rhs) ->
            fun p -> bpPrecExpr p lhs <.> txt "|" <+> bpPrecExpr p rhs
            |> dpPrecedence outerPrec dpPrec.["|"]
        | AST.Expr.Bxor (lhs, rhs) ->
            fun p -> bpPrecExpr p lhs <.> txt "^" <+> bpPrecExpr p rhs
            |> dpPrecedence outerPrec dpPrec.["^"]
        | AST.Expr.Shl (lhs, rhs) ->
            fun p -> bpPrecExpr p lhs <.> txt "<<" <+> bpPrecExpr p rhs
            |> dpPrecedence outerPrec dpPrec.["<<"]
        | AST.Expr.Shr (lhs, rhs) ->
            fun p -> bpPrecExpr p lhs <.> txt ">>" <+> bpPrecExpr p rhs
            |> dpPrecedence outerPrec dpPrec.[">>"]
        | AST.Expr.Bnot (expr, _) ->
            fun p -> txt "~" <+> bpPrecExpr p expr
            |> dpPrecedence outerPrec dpPrec.["~"]
        // -- advanced bitwise operators
        | AST.Expr.Sshr (lhs, rhs) ->
            fun p -> bpPrecExpr p lhs <.> txt "+>>" <+> bpPrecExpr p rhs
            |> dpPrecedence outerPrec dpPrec.["+>>"]
        | AST.Expr.Rotl (lhs, rhs) ->
            fun p -> bpPrecExpr p lhs <.> txt "<<>" <+> bpPrecExpr p rhs
            |> dpPrecedence outerPrec dpPrec.["<<>"]
        | AST.Expr.Rotr (lhs, rhs) ->
            fun p -> bpPrecExpr p lhs <.> txt "<>>" <+> bpPrecExpr p rhs
            |> dpPrecedence outerPrec dpPrec.["<>>"]
        // --- type conversion
        | AST.Expr.Convert (expr, dataType, behaviour) ->
            fun p -> bpPrecExpr p expr <+> txt ("as" + string behaviour) <.> bpDataType dataType
            |> dpPrecedence outerPrec dpPrec.["as"]
        // --- type annotation
        | AST.Expr.HasType (expr, dataType) ->
            fun p -> bpPrecExpr p expr <+> txt ":" <.> bpDataType dataType
            |> dpPrecedence outerPrec dpPrec.[":"]
        // -- operators on arrays and slices --
        | AST.Expr.Len (expr, _) ->
            fun p -> txt "#" <+> bpPrecExpr p expr
            |> dpPrecedence outerPrec dpPrec.["#"]
        | AST.Expr.Cap (expr, _) ->
            fun p -> txt "##" <+> bpPrecExpr p expr
            |> dpPrecedence outerPrec dpPrec.["##"]
        // -- parentheses --
        | AST.Expr.Parens (expr, _) ->
            fun p -> txt "(" <^> bpPrecExpr p expr <^> txt ")"
            |> dpPrecedence outerPrec dpPrec.["parens"]


    let private bpParamDecl (param: AST.ParamDecl) =
            bpName param.name 
            <^> chr ':'
            <+> bpDataType param.datatype


    let private bpOptReturns prefix optReturns =
        match optReturns with
        | None -> prefix
        | Some doc -> prefix <.> doc

    
    let private bpOutputs prefix outputs =
        match outputs with
        | [] -> 
            prefix
        | outputs ->
            prefix <.> dpArguments outputs


    let private bpReturnDecl (ret: AST.ReturnDecl) = 
            let ref = 
                if ret.isReference then txt "ref" <+> empty 
                else empty
            let sharing =
                match ret.sharing with
                | [] -> 
                    empty 
                | ns -> 
                    txt "shares"             
                    <+> (List.map bpName ns
                         |> dpCommaSeparated)
                    <+> empty
            let dty = 
                bpDataType ret.datatype

            txt "returns" <+> ref <^> sharing <^> dty


    let bpExternalFunction (ef: AST.Prototype) =
        assert ef.isExtern
        assert ef.isFunction

            
        let inputs = List.map bpParamDecl ef.inputs
        let outputs = List.map bpParamDecl ef.outputs
        let optReturns = Option.map bpReturnDecl ef.result

        let externPrototype =
            txt "extern" <+> txt "function" <+> bpName ef.name <^>
                (dpArguments inputs
                |> bpOutputs <| outputs
                |> bpOptReturns <| optReturns
                |> align
                |> group) 

        bpOptAnnotations ef.annotations
        |> dpOptLinePrefix
        <| externPrototype



    /// Prints the blech source code for a signature file from namechecking lookuptable and an AST
    let printSignature (ctx : ExportInference.ExportContext) (ast : AST.CompilationUnit) =
        assert ast.IsModule // only modules have signatures

        // ----------------------------------------------
        // Functions for printing signature code form an AST    
        // naming: ps<ASTNode> which means: print signature <ASTNode>   
        // ----------------------------------------------

        let psAbstractType annotations abstractType isRef (name: Name) =
            let optAnnos = 
                bpOptAnnotations annotations
            let abstractKind = 
                match abstractType with
                | OpaqueInference.Simple -> Attribute.SimpleType.ToDoc
                | OpaqueInference.Array -> Attribute.OpaqueArray.ToDoc
                | OpaqueInference.Struct -> Attribute.OpaqueStruct.ToDoc
            let optRef =
                if isRef then Some <| txt "ref" else None
                
            txt "type" <+> dpName name
            |> dpOptSpacePrefix optRef
            |> dpOptLinePrefix (Some abstractKind)
            |> dpOptLinePrefix optAnnos

        let psIdentifier (id : Identifier) = 
            txt <| string id

        let psLongIdentifier (su : LongIdentifier) =
            List.map psIdentifier su
            |> punctuate dot
            |> hcat

        //let psSingletonUsage (su: ExportInference.SingletonUsage) = 
        //    List.map psLongIdentifier su

        let psSingletonSignature (singletonSig: ExportInference.SingletonSignature) =
            let usedSingletons = 
                match singletonSig with
                | ExportInference.Opaque su
                | ExportInference.Translucent su ->
                    if List.isEmpty su then None
                    else List.map psLongIdentifier su
                         |> dpCommaSeparatedInBrackets
                         |> Some

            txt "singleton"
            |> dpOptSpacePostfix <| usedSingletons
            
        
        let psPrototype isFunction name inputs outputs result =
            let subprog = if isFunction then txt "function" else txt "activity"
            let inputs = List.map bpParamDecl inputs
            let outputs = List.map bpParamDecl outputs
            let optReturns = Option.map bpReturnDecl result

            subprog <+> bpName name <+>
            (dpArguments inputs
                |> bpOutputs <| outputs
                |> bpOptReturns <| optReturns
                |> align
                |> group) 


        let psSubProgram (sp: AST.SubProgram) =
            let optAnnos = bpOptAnnotations sp.annotations
            
            dpOptLinePrefix optAnnos
            <| psPrototype sp.isFunction sp.name sp.inputs sp.outputs sp.result


        let psSingletonSubProgram (singletonSig : ExportInference.SingletonSignature) (sp: AST.SubProgram) = 
            // printfn "Singleton Signature for sub program: %A\n Singleton Signature %A" sp.name singletonSig
            let optAnnos = bpOptAnnotations sp.annotations
            let singleton = psSingletonSignature singletonSig
            let prototype = psPrototype sp.isFunction sp.name sp.inputs sp.outputs sp.result

            dpOptLinePrefix optAnnos
            <| ( singleton <.> prototype
                 |> align 
                 |> group )


        let psSingletonExternalFunction (singletonSig : ExportInference.SingletonSignature) (pt: AST.Prototype) = 
            let optAnnos = bpOptAnnotations pt.annotations
            let singleton = psSingletonSignature singletonSig
            let prototype = psPrototype true pt.name pt.inputs pt.outputs pt.result

            dpOptLinePrefix optAnnos
            <| ( txt "extern" <.> singleton <.> prototype 
                 |> align
                 |> group )


        let psOpaqueSingletonSignature annotations (singletonSig : ExportInference.SingletonSignature) (name: Name)  = 
            let optAnnos = bpOptAnnotations annotations

            dpOptLinePrefix optAnnos
            <| ( psSingletonSignature singletonSig <+> dpName name
                 |> align
                 |> group )


        let psExtensionMember (mbr: AST.Member) =
            match mbr with
            | AST.Member.Subprogram sp ->
                psSubProgram sp
            | AST.Member.TypeAlias ta ->
                bpTypeAliasDecl ta
            | _ ->
                failwith "Extensions are preliminary and only used to test implicit member access"


        let psOptExtensions (extensionMembers: AST.Member list) = 
            match extensionMembers with
            | [] -> 
                None
            | mbrs ->
                List.map psExtensionMember mbrs
                |> Some 
            
            
        let psStructTypeDecl (st: AST.StructTypeDecl) =
            psOptExtensions st.members
            |> bpStructTypeDecl <|st


        let psEnumTypeDecl (st: AST.EnumTypeDecl) =
            psOptExtensions st.members
            |> bpEnumTypeDecl <|st


        let psMember (mbr : AST.Member) =
            
            match mbr with
            | AST.Member.EnumType et -> 
                if ctx.IsExported et.name then 
                    if ctx.IsOpaqueType et.name then
                        let absType = Option.get <| ctx.TryGetOpaqueType et.name
                        psAbstractType et.annotations absType et.isReference et.name 
                    else
                        psEnumTypeDecl et 
                else empty  
            
            | AST.Member.StructType st ->
                if ctx.IsExported st.name then 
                    if ctx.IsOpaqueType st.name then
                        let absType = Option.get <| ctx.TryGetOpaqueType st.name
                        psAbstractType st.annotations absType st.isReference st.name 
                    else 
                        psStructTypeDecl st
                else empty  

            | AST.Member.TypeAlias ta ->
                if ctx.IsExported ta.name then 
                    if ctx.IsOpaqueType ta.name then
                        let absType = Option.get <| ctx.TryGetOpaqueType ta.name
                        psAbstractType ta.annotations absType ta.isReference ta.name 
                    else 
                        bpTypeAliasDecl ta
                else empty  
                
            | AST.Member.OpaqueType ot ->
                failwith "this should not occur"
            
            | AST.Member.Var vdecl ->
                if ctx.IsExported vdecl.name then 
                    bpStaticVarDecl vdecl
                else empty

            | AST.Member.Subprogram sp ->
                if ctx.IsExported sp.name then
                    if ctx.HasOpaqueSingletonSignature sp.name then
                        psOpaqueSingletonSignature sp.annotations (ctx.GetSingletonSignature sp.name) sp.name
                    elif ctx.HasTranslucentSingletonSignature sp.name then
                        psSingletonSubProgram (ctx.GetSingletonSignature sp.name) sp
                    else
                        psSubProgram sp
                else empty

            | AST.Member.Prototype pt ->
                if ctx.IsExported pt.name then
                    if ctx.HasOpaqueSingletonSignature pt.name then
                        psOpaqueSingletonSignature pt.annotations (ctx.GetSingletonSignature pt.name) pt.name
                    elif ctx.HasTranslucentSingletonSignature pt.name then
                        psSingletonExternalFunction (ctx.GetSingletonSignature pt.name) pt
                    else
                        bpExternalFunction pt
                else empty

            | AST.Member.OpaqueSingleton os ->
                // Used to group external functions that change the same C object
                psOpaqueSingletonSignature os.annotations (ctx.GetSingletonSignature os.name) os.name
                // failwith "Opaque signatures are not part of module implementations, which are printed here."
            
            | AST.Member.Unit u ->
                empty
                // bpUnitDecl u
            
            | AST.Member.Clock c ->
                empty
                // bpClockDecl c
            
            | AST.Member.Pragma p ->
                empty
            
            | AST.Member.Nothing -> 
                failwith "this should have been removed"


        let psImportExposes (exposing: AST.Exposing) =
            let requiredExposedNames =
                List.filter ctx.IsRequiredImport exposing.names

            if List.isEmpty requiredExposedNames then
                empty
            else
                txt "exposes" <.> 
                ( List.map dpName requiredExposedNames
                  |> dpRemoveEmpty
                  |> dpCommaSeparated )
                |> align
                |> group
            
        let psImport (imp: AST.Import) = 
            let requiredExposedNames = 
                Option.map psImportExposes imp.exposing

<<<<<<< HEAD
            if ctx.IsRequiredImport imp.localName  then 
                (if imp.isInternal 
                    then txt "import internal" 
                    else txt "import") 
=======
            if ctx.IsRequiredImport imp.localName  then
                (if imp.isInternal then txt "import internal" else txt "import") 
>>>>>>> 8119ae40
                <+> dpModuleName imp.localName
                <+> dquotes imp.modulePath.path.ToDoc
                |> dpOptSpacePostfix <| requiredExposedNames   
            else empty

        let psModuleSpec (ms: AST.ModuleSpec) =
            let optAnnos = 
                bpOptAnnotations ms.annotations
            let spec = 
                if ms.isInternal then txt "internal signature" else txt "signature"

            dpOptLinePrefix optAnnos spec

        let generatedCode =
            bpGeneratedComment <| txt "This is generated code - do not touch!"

        let imports = 
            List.map psImport ast.imports
            |> dpRemoveEmpty
            |> dpToplevelClose

        let spec = 
            assert (Option.isSome ast.moduleSpec)
            psModuleSpec <| Option.get ast.moduleSpec
            
        let members = 
            List.map psMember ast.members
            |> dpRemoveEmpty
            |> dpToplevel
        
        [generatedCode; imports; spec ; members]
        |> dpRemoveEmpty
        |> dpToplevel
        |> render (Some 80)
<|MERGE_RESOLUTION|>--- conflicted
+++ resolved
@@ -868,15 +868,8 @@
             let requiredExposedNames = 
                 Option.map psImportExposes imp.exposing
 
-<<<<<<< HEAD
-            if ctx.IsRequiredImport imp.localName  then 
-                (if imp.isInternal 
-                    then txt "import internal" 
-                    else txt "import") 
-=======
             if ctx.IsRequiredImport imp.localName  then
                 (if imp.isInternal then txt "import internal" else txt "import") 
->>>>>>> 8119ae40
                 <+> dpModuleName imp.localName
                 <+> dquotes imp.modulePath.path.ToDoc
                 |> dpOptSpacePostfix <| requiredExposedNames   
